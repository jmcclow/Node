--- conflicted
+++ resolved
@@ -92,21 +92,12 @@
 
 pub fn generate_wallets_subcommand() -> App<'static, 'static> {
     SubCommand::with_name("generate-wallets")
-<<<<<<< HEAD
         .about("Generates a pair of wallets (consuming and earning) for the Node if they haven't been generated already")
-        .arg(Arg::with_name ("db-password")
-            .help ("The current database password (a password must be set to use this command)")
-            .long ("db-password")
-            .value_name ("DB-PASSWORD")
-            .required (true)
-=======
-        .about("Generate a pair of wallets (consuming and earning) for the Node if they haven't been generated already")
         .arg(Arg::with_name("db-password")
             .help("The current database password (a password must be set to use this command)")
             .long("db-password")
             .value_name("DB-PASSWORD")
             .required(true)
->>>>>>> 4cf8d506
             .case_insensitive(false)
             .takes_value(true)
         )
